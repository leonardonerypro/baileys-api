import { rmSync, readdir, existsSync } from 'fs'
import { join } from 'path'
import pino from 'pino'
import makeWASocketModule, {
    useMultiFileAuthState,
    makeCacheableSignalKeyStore,
    DisconnectReason,
    delay,
    downloadMediaMessage,
    getAggregateVotesInPollMessage,
    fetchLatestBaileysVersion,
    WAMessageStatus,
} from 'baileys'

import proto from 'baileys'

import makeInMemoryStore from './store/memory-store.js'

import { toDataURL } from 'qrcode'
import __dirname from './dirname.js'
import response from './response.js'
import { downloadImage } from './utils/download.js'
import axios from 'axios'
import NodeCache from 'node-cache'

const msgRetryCounterCache = new NodeCache()

const sessions = new Map()
const retries = new Map()

const APP_WEBHOOK_ALLOWED_EVENTS = process.env.APP_WEBHOOK_ALLOWED_EVENTS.split(',')

const sessionsDir = (sessionId = '') => {
    return join(__dirname, 'sessions', sessionId ? sessionId : '')
}

const isSessionExists = (sessionId) => {
    return sessions.has(sessionId)
}

const isSessionConnected = (sessionId) => {
    return sessions.get(sessionId)?.ws?.socket?.readyState === 1
}

const shouldReconnect = (sessionId) => {
    const maxRetries = parseInt(process.env.MAX_RETRIES ?? 0)
    let attempts = retries.get(sessionId) ?? 0

    // MaxRetries = maxRetries < 1 ? 1 : maxRetries
    if (attempts < maxRetries || maxRetries === -1) {
        ++attempts

        console.log('Reconnecting...', { attempts, sessionId })
        retries.set(sessionId, attempts)

        return true
    }

    return false
}

const callWebhook = async (instance, eventType, eventData) => {
    if (APP_WEBHOOK_ALLOWED_EVENTS.includes('ALL') || APP_WEBHOOK_ALLOWED_EVENTS.includes(eventType)) {
        await webhook(instance, eventType, eventData)
    }
}

const webhook = async (instance, type, data) => {
    if (process.env.APP_WEBHOOK_URL) {
        axios
            .post(`${process.env.APP_WEBHOOK_URL}`, {
                instance,
                type,
                data,
            })
            .then((success) => {
                return success
            })
            .catch((error) => {
                return error
            })
    }
}

const createSession = async (sessionId, res = null, options = { usePairingCode: false, phoneNumber: '' }) => {
    const sessionFile = 'md_' + sessionId

    const logger = pino({ level: 'silent' })
    const store = makeInMemoryStore({
        preserveDataDuringSync: true,
        backupBeforeSync: false,
        incrementalSave: true,
        maxMessagesPerChat: 150,
        autoSaveInterval: 10000,
        storeFile: sessionsDir(`${sessionId}_store.json`)
    });

    const { state, saveCreds } = await useMultiFileAuthState(sessionsDir(sessionFile))

    // Fetch latest version of WA Web
    const { version, isLatest } = await fetchLatestBaileysVersion()
    console.log(`using WA v${version.join('.')}, isLatest: ${isLatest}`)

    // Load store
    store?.readFromFile(sessionsDir(`${sessionId}_store.json`))

<<<<<<< HEAD
    // // Save every 10s
    // setInterval(() => {
    //     if (existsSync(sessionsDir(sessionFile))) {
    //         store?.writeToFile(sessionsDir(`${sessionId}_store.json`))
    //     }
    // }, 10000)

    // Saves after 60 seconds
    let count = 0
    const maxCount = 6
    const intervalId = setInterval(() => {
        count++
        if (count === maxCount) {
            if (existsSync(sessionsDir(sessionFile))) {
                store?.writeToFile(sessionsDir(`${sessionId}_store.json`))
            }
            clearInterval(intervalId)
        }
    }, 10000)

=======
>>>>>>> 16de0ee0
    // Make both Node and Bun compatible
    const makeWASocket = makeWASocketModule.default ?? makeWASocketModule;

    /**
     * @type {import('baileys').AnyWASocket}
     */
    const wa = makeWASocket({
        version,
        printQRInTerminal: false,
        mobile: false,
        auth: {
            creds: state.creds,
            keys: makeCacheableSignalKeyStore(state.keys, logger),
        },
        logger,
        msgRetryCounterCache,
        generateHighQualityLinkPreview: true,
        getMessage,
    })
    store?.bind(wa.ev)

    sessions.set(sessionId, { ...wa, store })

    if (options.usePairingCode && !wa.authState.creds.registered) {
        if (!wa.authState.creds.account) {
            await wa.waitForConnectionUpdate((update) => {
                return Boolean(update.qr)
            })
            const code = await wa.requestPairingCode(options.phoneNumber)
            if (res && !res.headersSent && code !== undefined) {
                response(res, 200, true, 'Verify on your phone and enter the provided code.', { code })
            } else {
                response(res, 500, false, 'Unable to create session.')
            }
        }
    }

    wa.ev.on('creds.update', saveCreds)

    wa.ev.on('chats.set', ({ chats }) => {
        callWebhook(sessionId, 'CHATS_SET', chats)
    })

    wa.ev.on('chats.upsert', (c) => {
        callWebhook(sessionId, 'CHATS_UPSERT', c)
    })

    wa.ev.on('chats.delete', (c) => {
        callWebhook(sessionId, 'CHATS_DELETE', c)
    })

    wa.ev.on('chats.update', (c) => {
        callWebhook(sessionId, 'CHATS_UPDATE', c)
    })

    wa.ev.on('labels.association', (l) => {
        callWebhook(sessionId, 'LABELS_ASSOCIATION', l)
    })

    wa.ev.on('labels.edit', (l) => {
        callWebhook(sessionId, 'LABELS_EDIT', l)
    })

    // Automatically read incoming messages, uncomment below codes to enable this behaviour
    wa.ev.on('messages.upsert', async (m) => {
        const messages = m.messages.filter((m) => {
            return m.key.fromMe === false
        })
        if (messages.length > 0) {
            const messageTmp = await Promise.all(
                messages.map(async (msg) => {
                    try {
                        const typeMessage = Object.keys(msg.message)[0]
                        if (msg?.status) {
                            msg.status = WAMessageStatus[msg?.status] ?? 'UNKNOWN'
                        }

                        if (
                            ['documentMessage', 'imageMessage', 'videoMessage', 'audioMessage'].includes(typeMessage) &&
                            process.env.APP_WEBHOOK_FILE_IN_BASE64 === 'true'
                        ) {
                            const mediaMessage = await getMessageMedia(wa, msg)

                            const fieldsToConvert = [
                                'fileEncSha256',
                                'mediaKey',
                                'fileSha256',
                                'jpegThumbnail',
                                'thumbnailSha256',
                                'thumbnailEncSha256',
                                'streamingSidecar',
                            ]

                            fieldsToConvert.forEach((field) => {
                                if (msg.message[typeMessage]?.[field] !== undefined) {
                                    msg.message[typeMessage][field] = convertToBase64(msg.message[typeMessage][field])
                                }
                            })

                            return {
                                ...msg,
                                message: {
                                    [typeMessage]: {
                                        ...msg.message[typeMessage],
                                        fileBase64: mediaMessage.base64,
                                    },
                                },
                            }
                        }

                        return msg
                    } catch {
                        return {}
                    }
                }),
            )

            callWebhook(sessionId, 'MESSAGES_UPSERT', messageTmp)
        }
    })

    wa.ev.on('messages.delete', async (m) => {
        callWebhook(sessionId, 'MESSAGES_DELETE', m)
    })

    wa.ev.on('messages.update', async (m) => {
        for (const { key, update } of m) {
            const msg = await getMessage(key)

            if (!msg) {
                continue
            }

            update.status = WAMessageStatus[update.status]
            const messagesUpdate = [
                {
                    key,
                    update,
                    message: msg,
                },
            ]
            callWebhook(sessionId, 'MESSAGES_UPDATE', messagesUpdate)
        }
    })

    wa.ev.on('message-receipt.update', async (m) => {
        for (const { key, messageTimestamp, pushName, broadcast, update } of m) {
            if (update?.pollUpdates) {
                const pollCreation = await getMessage(key)
                if (pollCreation) {
                    const pollMessage = await getAggregateVotesInPollMessage({
                        message: pollCreation,
                        pollUpdates: update.pollUpdates,
                    })
                    update.pollUpdates[0].vote = pollMessage
                    callWebhook(sessionId, 'MESSAGES_RECEIPT_UPDATE', [
                        { key, messageTimestamp, pushName, broadcast, update },
                    ])
                    return
                }
            }
        }

        callWebhook(sessionId, 'MESSAGES_RECEIPT_UPDATE', m)
    })

    wa.ev.on('messages.reaction', async (m) => {
        callWebhook(sessionId, 'MESSAGES_REACTION', m)
    })

    wa.ev.on('messages.media-update', async (m) => {
        callWebhook(sessionId, 'MESSAGES_MEDIA_UPDATE', m)
    })

    wa.ev.on('messaging-history.set', async (m) => {
        callWebhook(sessionId, 'MESSAGING_HISTORY_SET', m)
    })

    wa.ev.on('connection.update', async (update) => {
        const { connection, lastDisconnect, qr } = update
        const statusCode = lastDisconnect?.error?.output?.statusCode

        callWebhook(sessionId, 'CONNECTION_UPDATE', update)

        if (connection === 'open') {
            retries.delete(sessionId)
        }

        if (connection === 'close') {
            if (statusCode === DisconnectReason.loggedOut || !shouldReconnect(sessionId)) {
                if (res && !res.headersSent) {
                    response(res, 500, false, 'Unable to create session.')
                }

                return deleteSession(sessionId)
            }

            setTimeout(
                () => {
                    createSession(sessionId, res)
                },
                statusCode === DisconnectReason.restartRequired ? 0 : parseInt(process.env.RECONNECT_INTERVAL ?? 0),
            )
        }

        if (qr) {
            if (res && !res.headersSent) {
                callWebhook(sessionId, 'QRCODE_UPDATED', update)

                try {
                    const qrcode = await toDataURL(qr)
                    response(res, 200, true, 'QR code received, please scan the QR code.', { qrcode })
                    return
                } catch {
                    response(res, 500, false, 'Unable to create QR code.')
                }
            }

            try {
                await wa.logout()
            } catch {
            } finally {
                deleteSession(sessionId)
            }
        }
    })

    wa.ev.on('groups.upsert', async (m) => {
        callWebhook(sessionId, 'GROUPS_UPSERT', m)
    })

    wa.ev.on('groups.update', async (m) => {
        callWebhook(sessionId, 'GROUPS_UPDATE', m)
    })

    wa.ev.on('group-participants.update', async (m) => {
        callWebhook(sessionId, 'GROUP_PARTICIPANTS_UPDATE', m)
    })

    wa.ev.on('blocklist.set', async (m) => {
        callWebhook(sessionId, 'BLOCKLIST_SET', m)
    })

    wa.ev.on('blocklist.update', async (m) => {
        callWebhook(sessionId, 'BLOCKLIST_UPDATE', m)
    })

    wa.ev.on('contacts.set', async (c) => {
        callWebhook(sessionId, 'CONTACTS_SET', c)
    })

    wa.ev.on('contacts.upsert', async (c) => {
        callWebhook(sessionId, 'CONTACTS_UPSERT', c)
    })

    wa.ev.on('contacts.update', async (c) => {
        callWebhook(sessionId, 'CONTACTS_UPDATE', c)
    })

    wa.ev.on('presence.update', async (p) => {
        callWebhook(sessionId, 'PRESENCE_UPDATE', p)
    })

    async function getMessage(key) {
        if (store) {
            const msg = await store.loadMessages(key.remoteJid, key.id)
            return msg?.message || undefined
        }

        // Only if store is present
        return proto.Message.fromObject({})
    }
}

/**
 * @returns {(import('baileys').AnyWASocket|null)}
 */
const getSession = (sessionId) => {
    return sessions.get(sessionId) ?? null
}

const getListSessions = () => {
    return [...sessions.keys()]
}

const deleteSession = (sessionId) => {
    const sessionFile = 'md_' + sessionId
    const storeFile = `${sessionId}_store.json`
    const rmOptions = { force: true, recursive: true }

    rmSync(sessionsDir(sessionFile), rmOptions)
    rmSync(sessionsDir(storeFile), rmOptions)

    sessions.delete(sessionId)
    retries.delete(sessionId)
}

const getChatList = (sessionId, isGroup = false) => {
    const filter = isGroup ? '@g.us' : '@s.whatsapp.net'
    const chats = getSession(sessionId).store.chats
    return [...chats.values()].filter(chat => chat.id.endsWith(filter))
}

/**
 * @param {import('baileys').AnyWASocket} session
 */
const isExists = async (session, jid, isGroup = false) => {
    try {
        let result

        if (isGroup) {
            result = await session.groupMetadata(jid)

            return Boolean(result.id)
        }

        ;[result] = await session.onWhatsApp(jid)

        return result.exists
    } catch {
        return false
    }
}

/**
 * @param {import('baileys').AnyWASocket} session
 */
const sendMessage = async (session, receiver, message, options = {}, delayMs = 1000) => {
    try {
        await delay(parseInt(delayMs))
        return await session.sendMessage(receiver, message, options)
    } catch {
        return Promise.reject(null) // eslint-disable-line prefer-promise-reject-errors
    }
}

/**
 * @param {import('baileys').AnyWASocket} session
 */
const updateProfileStatus = async (session, status) => {
    try {
        return await session.updateProfileStatus(status)
    } catch {
        return Promise.reject(null) // eslint-disable-line prefer-promise-reject-errors
    }
}

const updateProfileName = async (session, name) => {
    try {
        return await session.updateProfileName(name)
    } catch {
        return Promise.reject(null) // eslint-disable-line prefer-promise-reject-errors
    }
}

const getProfilePicture = async (session, jid, type = 'image') => {
    try {
        return await session.profilePictureUrl(jid, type)
    } catch {
        return Promise.reject(null) // eslint-disable-line prefer-promise-reject-errors
    }
}

const blockAndUnblockUser = async (session, jid, block) => {
    try {
        return await session.updateBlockStatus(jid, block)
    } catch {
        return Promise.reject(null) // eslint-disable-line prefer-promise-reject-errors
    }
}

const formatPhone = (phone) => {
    if (phone.endsWith('@s.whatsapp.net')) {
        return phone
    }

    let formatted = phone.replace(/\D/g, '')

    return (formatted += '@s.whatsapp.net')
}

const formatGroup = (group) => {
    if (group.endsWith('@g.us')) {
        return group
    }

    let formatted = group.replace(/[^\d-]/g, '')

    return (formatted += '@g.us')
}

const cleanup = () => {
    console.log('Running cleanup before exit.')

    sessions.forEach((session, sessionId) => {
        session.store.writeToFile(sessionsDir(`${sessionId}_store.json`))
    })
}

const getGroupsWithParticipants = async (session) => {
    return session.groupFetchAllParticipating()
}

const participantsUpdate = async (session, jid, participants, action) => {
    return session.groupParticipantsUpdate(jid, participants, action)
}

const updateSubject = async (session, jid, subject) => {
    return session.groupUpdateSubject(jid, subject)
}

const updateDescription = async (session, jid, description) => {
    return session.groupUpdateDescription(jid, description)
}

const settingUpdate = async (session, jid, settings) => {
    return session.groupSettingUpdate(jid, settings)
}

const leave = async (session, jid) => {
    return session.groupLeave(jid)
}

const inviteCode = async (session, jid) => {
    return session.groupInviteCode(jid)
}

const revokeInvite = async (session, jid) => {
    return session.groupRevokeInvite(jid)
}

const metaData = async (session, req) => {
    return session.groupMetadata(req.groupId)
}

const acceptInvite = async (session, req) => {
    return session.groupAcceptInvite(req.invite)
}

const profilePicture = async (session, jid, urlImage) => {
    const image = await downloadImage(urlImage)
    return session.updateProfilePicture(jid, { url: image })
}

const readMessage = async (session, keys) => {
    return session.readMessages(keys)
}

const getStoreMessage = async (session, messageId, remoteJid) => {
    try {
        return await session.store.loadMessages(remoteJid, messageId)
    } catch {
        // eslint-disable-next-line prefer-promise-reject-errors
        return Promise.reject(null)
    }
}

const getMessageMedia = async (session, message) => {
    try {
        const messageType = Object.keys(message.message)[0]
        const mediaMessage = message.message[messageType]
        const buffer = await downloadMediaMessage(
            message,
            'buffer',
            {},
            { reuploadRequest: session.updateMediaMessage },
        )

        return {
            messageType,
            fileName: mediaMessage.fileName ?? '',
            caption: mediaMessage.caption ?? '',
            size: {
                fileLength: mediaMessage.fileLength,
                height: mediaMessage.height ?? 0,
                width: mediaMessage.width ?? 0,
            },
            mimetype: mediaMessage.mimetype,
            base64: buffer.toString('base64'),
        }
    } catch {
        // eslint-disable-next-line prefer-promise-reject-errors
        return Promise.reject(null)
    }
}

const convertToBase64 = (arrayBytes) => {
    const byteArray = new Uint8Array(arrayBytes)
    return Buffer.from(byteArray).toString('base64')
}

const init = () => {
    readdir(sessionsDir(), (err, files) => {
        if (err) {
            throw err
        }

        for (const file of files) {
            if ((!file.startsWith('md_') && !file.startsWith('legacy_')) || file.endsWith('_store')) {
                continue
            }

            const filename = file.replace('.json', '')
            const sessionId = filename.substring(3)
            console.log('Recovering session: ' + sessionId)
            createSession(sessionId)
        }
    })
}

export {
    isSessionExists,
    createSession,
    getSession,
    getListSessions,
    deleteSession,
    getChatList,
    getGroupsWithParticipants,
    isExists,
    sendMessage,
    updateProfileStatus,
    updateProfileName,
    getProfilePicture,
    formatPhone,
    formatGroup,
    cleanup,
    participantsUpdate,
    updateSubject,
    updateDescription,
    settingUpdate,
    leave,
    inviteCode,
    revokeInvite,
    metaData,
    acceptInvite,
    profilePicture,
    readMessage,
    init,
    isSessionConnected,
    getMessageMedia,
    getStoreMessage,
    blockAndUnblockUser,
}<|MERGE_RESOLUTION|>--- conflicted
+++ resolved
@@ -104,29 +104,6 @@
     // Load store
     store?.readFromFile(sessionsDir(`${sessionId}_store.json`))
 
-<<<<<<< HEAD
-    // // Save every 10s
-    // setInterval(() => {
-    //     if (existsSync(sessionsDir(sessionFile))) {
-    //         store?.writeToFile(sessionsDir(`${sessionId}_store.json`))
-    //     }
-    // }, 10000)
-
-    // Saves after 60 seconds
-    let count = 0
-    const maxCount = 6
-    const intervalId = setInterval(() => {
-        count++
-        if (count === maxCount) {
-            if (existsSync(sessionsDir(sessionFile))) {
-                store?.writeToFile(sessionsDir(`${sessionId}_store.json`))
-            }
-            clearInterval(intervalId)
-        }
-    }, 10000)
-
-=======
->>>>>>> 16de0ee0
     // Make both Node and Bun compatible
     const makeWASocket = makeWASocketModule.default ?? makeWASocketModule;
 
